<p align="center">
  <a href="" target='_blank'>
    <img alt="Gringotts Logo" title="Gringotts Logo" src="https://res.cloudinary.com/ashish173/image/upload/v1513770454/gringotts_logo.png" width="200">
  </a>
</p>

<p align="center">
  Gringotts is a payment processing library in Elixir integrating various payment gateways, drawing motivation for Shopify's <a href="https://github.com/activemerchant/active_merchant"><code>activemerchant</code></a> gem. Checkout the <a href="https://gringottspay.herokuapp.com/" target="_">demo here</a>.
</p>
<p align="center">
 <a href="https://travis-ci.org/aviabird/gringotts"><img src="https://travis-ci.org/aviabird/gringotts.svg?branch=master"  alt='Build Status' /></a>  <a href='https://coveralls.io/github/aviabird/gringotts?branch=master'><img src='https://coveralls.io/repos/github/aviabird/gringotts/badge.svg?branch=master' alt='Coverage Status' /></a> <a href=""><img src="https://img.shields.io/hexpm/v/gringotts.svg"/></a> <a href="https://inch-ci.org/github/aviabird/gringotts"><img src="http://inch-ci.org/github/aviabird/gringotts.svg?branch=master" alt="Docs coverage"></img></a> <a href="https://gitter.im/aviabird/gringotts"><img src="https://badges.gitter.im/aviabird/gringotts.svg"/></a>
 <a href="https://www.codetriage.com/aviabird/gringotts"><img src="https://www.codetriage.com/aviabird/gringotts/badges/users.svg" alt='Help Contribute to Open Source' /></a>
</p>

Gringotts offers a **simple and unified API** to access dozens of different payment
gateways with very different APIs, response schemas, documentation and jargon.

## Installation

### From [`hex.pm`][hexpm]

Add `gringotts` to the list of dependencies of your application.
```elixir
# your mix.exs

def deps do
  [
    {:gringotts, "~> 1.1"},
    # ex_money provides an excellent Money library, and integrates
    # out-of-the-box with Gringotts
<<<<<<< HEAD
    {:ex_money, "> 2.5.0"}
=======
    {:ex_money, ">= 2.6.0"}
>>>>>>> 73ea35eb
  ]
end
```

## Usage

This simple example demonstrates how a `purchase` can be made using a sample
credit card using the [MONEI][monei] gateway.

One must "register" their account with `gringotts` ie, put all the
authentication details in the Application config. Usually via
`config/config.exs`

```elixir
# config/config.exs

config :gringotts, Gringotts.Gateways.Monei,
    userId: "your_secret_user_id",
    password: "your_secret_password",
    entityId: "your_secret_channel_id"
```

Copy and paste this code in a module or an `IEx` session, or use this handy
[`.iex.exs`][monei-bindings] for all the bindings.

```elixir
alias Gringotts.Gateways.Monei
alias Gringotts.CreditCard

# a fake sample card that will work now because the Gateway is by default
# in "test" mode.

card = %CreditCard{
  first_name: "Harry",
  last_name: "Potter",
  number: "4200000000000000",
  year: 2099, month: 12,
  verification_code:  "123",
  brand: "VISA"
}

# a sum of $42
amount = Money.new(42, :USD)

case Gringotts.purchase(Monei, amount, card) do
  {:ok,    %{id: id}} ->
    IO.puts("Payment authorized, reference token: '#{id}'")

  {:error, %{status_code: error, raw: raw_response}} ->
    IO.puts("Error: #{error}\nRaw:\n#{raw_response}")
end
```

[hexpm]: https://hex.pm/packages/gringotts
[monei]: http://www.monei.net
[monei-bindings]: https://gist.github.com/oyeb/a2e2ac5986cc90a12a6136f6bf1357e5

## On the `Gringotts.Money` protocol and money representation

All financial applications must take proper care when representing money in
their system. Using simple `float`ing values might lead to losses in the real
world due to [various reasons][floating-issues].

Most payment gateways are strict about the formatting of the `amount` in the
request, hence we cannot render arbitrary floating amounts like
`$4.99999`. Moreover, such amounts might mean something to your application but
they don't have any value in the real world (since you can't charge someone for
a fraction of a US cent).

Your application **must round** such amounts before invoking Gringotts **and manage
any remainders sensibly** yourself.

> Gringotts may perform rounding using the [`half-even`][wiki-half-even]
strategy, but it will discard remainders if any.

### Supported "Money" libraries

Gringotts does not ship with any library to work with monies. You are free to
choose any monie library you wish, as long as they implement the
[`Gringotts.Money`][protocol] for their type!

That said, we recommend [`ex_money`][ex_money] (above [`v2.6.0`][2_6_0]) to
represent monies. You just have to add it in your `deps()`.

[protocol]: https://github.com/aviabird/gringotts/blob/dev/lib/gringotts/money.ex
[floating-issues]: https://elixirforum.com/t/comparison-of-decimals-not-logical/770/21
[wiki-half-even]: https://en.wikipedia.org/wiki/Rounding#Round_half_to_even
[ex-money]: https://github.com/kipcole9/money
[2_6_0]: https://github.com/kipcole9/money/releases/tag/v2.6.0

## Supported Gateways

| Gateway               | PCI compliance | `purchase` | `authorize` | `capture` | `void`   | `refund` | (card) `store` | (card) `unstore` |
|-----------------------|----------------|------------|-------------|-----------|----------|----------|----------------|------------------|
| [Authorize.Net][anet] | mandatory      | &#9989;    | &#9989;     | &#9989;   | &#9989;  | &#9989;  | &#9989;        | &#9989;          |
| [CAMS][cams]          | mandatory      | &#9989;    | &#9989;     | &#9989;   | &#9989;  | &#9989;  | &#10060;       | &#10060;         |
| [MONEI][monei]        | mandatory      | &#9989;    | &#9989;     | &#9989;   | &#9989;  | &#9989;  | &#9989;        | &#10060;         |
| [PAYMILL][paymill]    | optional       | &#9989;    | &#9989;     | &#9989;   | &#9989;  | &#9989;  | &#10060;       | &#10060;         |
| [Stripe][stripe]      | optional       | &#9989;    | &#9989;     | &#9989;   | &#9989;  | &#9989;  | &#9989;        | &#9989;          |
| [TREXLE][trexle]      | mandatory      | &#9989;    | &#9989;     | &#9989;   | &#10060; | &#9989;  | &#9989;        | &#10060;         |

[anet]: http://www.authorize.net/
[cams]: https://www.centralams.com/
[monei]: http://www.monei.net/
[paymill]: https://www.paymill.com
[stripe]: https://www.stripe.com/
[trexle]: https://www.trexle.com/
[wirecard]: http://www.wirecard.com
[demo]: https://gringottspay.herokuapp.com/

## [Road Map][roadmap]

Apart from supporting more and more gateways, we also keep a somewhat detailed
plan for the future on our [wiki][roadmap].

## FAQ

#### 1. What's with the name? "Gringotts"?

Gringotts has a nice ring to it. Also [this][reason].

[reason]: http://harrypotter.wikia.com/wiki/Gringotts

## License

MIT

[roadmap]: https://github.com/aviabird/gringotts/wiki/Roadmap<|MERGE_RESOLUTION|>--- conflicted
+++ resolved
@@ -28,11 +28,7 @@
     {:gringotts, "~> 1.1"},
     # ex_money provides an excellent Money library, and integrates
     # out-of-the-box with Gringotts
-<<<<<<< HEAD
-    {:ex_money, "> 2.5.0"}
-=======
     {:ex_money, ">= 2.6.0"}
->>>>>>> 73ea35eb
   ]
 end
 ```
