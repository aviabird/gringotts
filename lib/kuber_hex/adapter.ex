defmodule Kuber.Hex.Adapter do
  @moduledoc ~S"""
  Adapter module is currently holding the validation part.

  This modules is being `used` by all the payment gateways and raises a run-time 
  error for the missing configurations which are passed by the gateways to 
  `validate_config` method.

  Raises an exception `ArgumentError` if the config is not as per the `@required_config`
  """

  defmacro __using__(opts) do
    quote bind_quoted: [opts: opts] do
      @required_config opts[:required_config] || []

<<<<<<< HEAD
      @doc false
=======
      @doc """
      Validates the config dynamically depending on what is the value of `required_config`
      """
>>>>>>> f8538542
      def validate_config(config) do
        missing_keys = Enum.reduce(@required_config, [], fn(key, missing_keys) ->
          if config[key] in [nil, ""], do: [key | missing_keys], else: missing_keys
        end)
        raise_on_missing_config(missing_keys, config)
      end

      defp raise_on_missing_config([], _config), do: :ok
      defp raise_on_missing_config(key, config) do
        raise ArgumentError, """
        expected #{inspect key} to be set, got: #{inspect config}
        """
      end
    end
  end
end<|MERGE_RESOLUTION|>--- conflicted
+++ resolved
@@ -13,13 +13,9 @@
     quote bind_quoted: [opts: opts] do
       @required_config opts[:required_config] || []
 
-<<<<<<< HEAD
-      @doc false
-=======
       @doc """
       Validates the config dynamically depending on what is the value of `required_config`
       """
->>>>>>> f8538542
       def validate_config(config) do
         missing_keys = Enum.reduce(@required_config, [], fn(key, missing_keys) ->
           if config[key] in [nil, ""], do: [key | missing_keys], else: missing_keys
