--- conflicted
+++ resolved
@@ -1,19 +1,21 @@
-<<<<<<< HEAD
-defmodule Kuber.Hex.Gateways.Cams do
-  @live_url  "https://secure.centralams.com/gw/api/transact.php"
-  @supported_countries  ["US"]
-  @default_currency  ["USD","AUD"]
-  @money_format "cents"
-  @supported_cardtypes  [:visa, :master, :american_express, :discover]
-  @homepage_url  "https://www.centralams.com/"
-  @display_name  "CAMS: Central Account Management System"
-  @headers  [{"Content-Type", "application/x-www-form-urlencoded"}]
-
-@moduledoc ~S"""
-  An API client for the [CAMS](https://www.centralams.com/) gateway.
-  For referance you can test gateway operations [CAMS API SANDBOX] (https://secure.centralams.com).
-=======
 defmodule Gringotts.Gateways.Cams do
+   @moduledoc ~S"""
+    Test it using test crediantials username:***testintegrationc***, password:***password9***
+
+  The following features of CAMS are implemented:
+
+  * **Purchase**  In  `purchase/3`
+
+  * **Authorize** In  `authorize/3`
+
+  * **Capture**   In  `capture/3`
+
+  * **Refund**    In  `refund/3`
+
+  * **Void**      In  `void/2`
+  
+  * **Verify**    In  `verify/2` 
+"""
     @live_url  "https://secure.centralams.com/gw/api/transact.php"
     @supported_countries  ["US"]
     @default_currency  "USD"
@@ -71,109 +73,6 @@
           description: "Store Purchase",
         ]
     """
-    import Poison, only: [decode!: 1]
-  
-    def purchase(money, payment, options) do
-      #consider this as creditcard payment only for now.
-      post = []
-            |> add_invoice(money, options)
-            |> add_payment(payment)
-            |> add_address(payment, options)
-      commit("sale", post, options)
-    end
-  
-    def authorize(money, payment, options) do
-      post = []
-        |> add_invoice(money, options)
-        |> add_payment(payment)
-        |> add_address(payment, options)
-      commit("auth", post, options)
-    end
-  
-    def capture(money, authorization, options) do
-      post = []
-             |> extract_auth(authorization)
-             |> add_invoice(money,options)
-      commit("capture", post, options)
-    end
-  
-    def refund(money, authorization, options) do
-      post = []
-             |> extract_auth(authorization)
-             |> add_invoice(money, options)
-      commit("refund", post, options)
-    end
-    
-    def void(authorization , options) do  
-      post = extract_auth([], authorization)
-      commit("void", post, options)
-    end
->>>>>>> d8ee8cbe
-
-  Test it using test crediantials username:***testintegrationc***, password:***password9***
-
-  The following features of CAMS are implemented:
-
-  * **Purchase**  In  `purchase/3`
-
-  * **Authorize** In  `authorize/3`
-
-  * **Capture**   In  `capture/3`
-
-  * **Refund**    In  `refund/3`
-
-  * **Void**      In  `void/2`
-  
-  * **Verify**    In  `verify/2` 
-"""
-  use Kuber.Hex.Gateways.Base
-  use Kuber.Hex.Adapter, required_config: [:username, :password, :default_currency]
-  alias Kuber.Hex.{
-    CreditCard,
-    Address,
-    Response
-  }
-  #   @doc """
-  #       payment = %CreditCard{
-  #       number: "4111111111111111",
-  #       month: 11,
-  #       year: 2018,
-  #       first_name: "Longbob",
-  #       last_name: "Longsen",
-  #       verification_code: "123",
-  #       brand: "visa"
-  #     }
-  #       credit_card = %CreditCard{
-  #       number: "4242424242424242",
-  #       month: 11,
-  #       year: 2018,
-  #       first_name: "Longbob",
-  #       last_name: "Longsen",
-  #       verification_code: "123",
-  #       brand: "visa"
-  #     }
-  #     address = %{
-  #       name:     "Jim Smith",
-  #       address1: "456 My Street",
-  #       address2: "Apt 1",
-  #       company:  "Widgets Inc",
-  #       city:     "Ottawa",
-  #       state:    "ON",
-  #       zip:      "K1C2N6",
-  #       country:  "CA",
-  #       phone:    "(555)555-5555",
-  #       fax:      "(555)555-6666"
-  #     }
-  #     options = [
-  #       config: %{
-  #                 username: "testintegrationc",
-  #                 password: "password9"
-  #               },
-  #       order_id: 1,
-  #       billing_address: address,
-  #       description: "Store Purchase",
-  #     ]
-  # """
   import Poison, only: [decode!: 1]
    
   @doc """
