--- conflicted
+++ resolved
@@ -33,16 +33,10 @@
   # Type `mix help deps` for more examples and options
   defp deps do
     [{:poison, "~> 3.1.0"},
-<<<<<<< HEAD
      {:httpoison, "~> 0.13"},
      {:ex_doc, "~> 0.16", only: :dev, runtime: false},
      {:mock, "~> 0.3.0", only: :test},
      {:bypass, "~> 0.8", only: :test},
-=======
-     {:httpoison, "~> 0.13.0"},
-     {:ex_doc, "~> 0.16", only: :dev, runtime: false},
-     {:mock, ">= 0.1.0", only: :test}, 
->>>>>>> b1dc5191
      {:xml_builder, "~> 0.1.1"}, 
      {:elixir_xml_to_map, "~> 0.1"}]
   end
