--- conflicted
+++ resolved
@@ -35,13 +35,8 @@
     [{:poison, "~> 3.1.0"},
      {:httpoison, "~> 0.13.0"},
      {:ex_doc, ">= 0.6.0", only: :dev},
-<<<<<<< HEAD
-     {:mock, ">= 0.1.0", only: :test},
-     {:xml_builder, "~> 0.1.1"},
-=======
      {:mock, ">= 0.1.0", only: :test}, 
      {:xml_builder, "~> 0.1.1"}, 
->>>>>>> ff46c64d
      {:elixir_xml_to_map, "~> 0.1"}]
   end
 end